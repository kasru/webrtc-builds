--- conflicted
+++ resolved
@@ -22,13 +22,8 @@
 ./build.sh
 
 # To compile a specific branch with both x64 and x86 libraries you would run:
-<<<<<<< HEAD
-./build.sh -c x64 -b branch-heads/60
-./build.sh -c x86 -b branch-heads/60 -x
-=======
-./build.sh -c x64 -b branch-heads/61
-./build.sh -c x86 -b branch-heads/61 -x
->>>>>>> 40a2a7ed
+./build.sh -c x64 -b branch-heads/66
+./build.sh -c x86 -b branch-heads/66 -x
 
 # To cross compile both x64 and x86 libraries for iOS you would run (on MacOS):
 ./build.sh -c x64 -t ios

--- conflicted
+++ resolved
@@ -19,27 +19,23 @@
 OPTIONS:
    -h             Show this message
    -o OUTDIR      Output directory. Default is 'out'
-   -b BRANCH     Latest revision on git branch. Overrides -r. Common branch names are 'branch-heads/nn', where 'n' is the release number.
+   -b BRANCH      Latest revision on git branch. Overrides -r. Common branch names are 'branch-heads/nn', where 'n' is the release number.
    -r REVISION    Git SHA revision. Default is latest revision.
    -t TARGET OS   The target os for cross-compilation. Default is the host OS such as 'linux', 'mac', 'win'. Other values can be 'android', 'ios'.
    -c TARGET CPU  The target cpu for cross-compilation. Default is 'x64'. Other values can be 'x86', 'arm64', 'arm'.
-   -b BLACKLIST   Blacklisted *.o objects to exclude from the static library.
+   -l BLACKLIST   Blacklisted *.o objects to exclude from the static library.
    -e ENABLE_RTTI Compile WebRTC with RTII enabled.
 EOF
 }
 
-<<<<<<< HEAD
-while getopts :m:o:r:t:c:b:e: OPTION; do
-=======
-while getopts :b:o:r:t:c: OPTION; do
->>>>>>> 483b4237
+while getopts :o:b:r:t:c:l:e: OPTION; do
   case $OPTION in
   o) OUTDIR=$OPTARG ;;
   b) BRANCH=$OPTARG ;;
   r) REVISION=$OPTARG ;;
   t) TARGET_OS=$OPTARG ;;
   c) TARGET_CPU=$OPTARG ;;
-  b) BLACKLIST=$OPTARG ;;
+  l) BLACKLIST=$OPTARG ;;
   e) ENABLE_RTTI=$OPTARG ;;
   ?) usage; exit 1 ;;
   esac
@@ -47,6 +43,8 @@
 
 OUTDIR=${OUTDIR:-out}
 BRANCH=${BRANCH:-}
+BLACKLIST=${BLACKLIST:-unittest|examples|main.o|video_capture_external.o|device_info_external.o}
+ENABLE_RTTI=${ENABLE_RTTI:-0}
 PROJECT_NAME=webrtcbuilds
 REPO_URL="https://chromium.googlesource.com/external/webrtc"
 DEPOT_TOOLS_URL="https://chromium.googlesource.com/chromium/tools/depot_tools.git"
@@ -57,19 +55,6 @@
 mkdir -p $OUTDIR
 OUTDIR=$(cd $OUTDIR && pwd -P)
 
-<<<<<<< HEAD
-# Compiler options
-BLACKLIST=${BLACKLIST:-}
-ENABLE_RTTI=${ENABLE_RTTI:-0}
-
-# If a Microsoft Visual Studio (C++) version is given, override the Chromium build default.
-MSVSVER=${MSVSVER:-}
-if [ -n "$MSVSVER" ]; then
-  export GYP_MSVS_VERSION=$MSVSVER
-fi
-
-=======
->>>>>>> 483b4237
 detect-platform
 TARGET_OS=${TARGET_OS:-$PLATFORM}
 TARGET_CPU=${TARGET_CPU:-x64}
@@ -77,11 +62,11 @@
 echo "Target OS: $TARGET_OS"
 echo "Target CPU: $TARGET_CPU"
 
-# echo Checking webrtcbuilds dependencies
-# check::webrtcbuilds::deps $PLATFORM
-#
-# echo Checking depot-tools
-# check::depot-tools $PLATFORM $DEPOT_TOOLS_URL $DEPOT_TOOLS_DIR
+echo Checking webrtcbuilds dependencies
+check::webrtcbuilds::deps $PLATFORM
+
+echo Checking depot-tools
+check::depot-tools $PLATFORM $DEPOT_TOOLS_URL $DEPOT_TOOLS_DIR
 
 if [ ! -z $BRANCH ]; then
   REVISION=$(git ls-remote $REPO_URL --heads $BRANCH | head --lines 1 | cut --fields 1) || \
@@ -96,21 +81,24 @@
   { echo "Could not get revision number" && exit 1; }
 echo "Associated revision number: $REVISION_NUMBER"
 
-# echo "Checking out WebRTC revision (this will take awhile): $REVISION"
-# checkout "$TARGET_OS" $OUTDIR $REVISION
-#
-# echo Checking WebRTC dependencies
-# check::webrtc::deps $PLATFORM $OUTDIR "$TARGET_OS"
+echo "Checking out WebRTC revision (this will take awhile): $REVISION"
+checkout "$TARGET_OS" $OUTDIR $REVISION
+
+echo Checking WebRTC dependencies
+check::webrtc::deps $PLATFORM $OUTDIR "$TARGET_OS"
 
 echo Patching WebRTC source
 patch $PLATFORM $OUTDIR $ENABLE_RTTI
 
-# echo Compiling WebRTC
-# compile $PLATFORM $OUTDIR "$TARGET_OS" "$TARGET_CPU"
+echo Compiling WebRTC
+compile $PLATFORM $OUTDIR "$TARGET_OS" "$TARGET_CPU" "$BLACKLIST"
 
-# echo Packaging WebRTC
-# # label is <projectname>-<rev-number>-<short-rev-sha>-<target-os>-<target-cpu>
-# LABEL=$PROJECT_NAME-$REVISION_NUMBER-$(short-rev $REVISION)-$TARGET_OS-$TARGET_CPU
-# package $PLATFORM $OUTDIR $LABEL $DIR/resource
+# echo Combining WebRTC library
+# combine $PLATFORM "$OUTDIR/src/out/Debug" "$BLACKLIST" libwebrtc_full
+
+echo Packaging WebRTC
+# label is <projectname>-<rev-number>-<short-rev-sha>-<target-os>-<target-cpu>
+LABEL=$PROJECT_NAME-$REVISION_NUMBER-$(short-rev $REVISION)-$TARGET_OS-$TARGET_CPU
+package $PLATFORM $OUTDIR $LABEL $DIR/resource
 
 echo Build successful